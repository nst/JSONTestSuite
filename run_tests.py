--- conflicted
+++ resolved
@@ -1,4 +1,3 @@
-
 #!/usr/bin/env python3
 
 import io
@@ -114,7 +113,7 @@
    "Python 3.5.2":
        {
            "url":"",
-           "commands":["/usr/bin/python3.5", os.path.join(PARSERS_DIR, "test_json.py")]
+           "commands":["/usr/bin/env", "python3.5", os.path.join(PARSERS_DIR, "test_json.py")]
        },
 
    "Perl JSON":
@@ -683,26 +682,22 @@
 if __name__ == '__main__':
     
     restrict_to_path = None
-    '''
+    """
     if len(sys.argv) == 2:
         restrict_to_path = os.path.join(BASE_DIR, sys.argv[1])
         if not os.path.exists(restrict_to_path):
             print("-- file does not exist:", restrict_to_path)
             sys.exit(-1)
-<<<<<<< HEAD
-    
-    #run_tests(restrict_to_path)
-=======
+    """
     restrict_to_program = ["Python 2.7.10", "Python 3.5.2"]
-    '''
+
     import argparse
-    parser = argparse.ArgumentParser(description='Process some integers.')
+    parser = argparse.ArgumentParser()
     parser.add_argument('restrict_to_path', nargs='?', type=str, default=None)
     parser.add_argument('--filter', dest='restrict_to_program', type=argparse.FileType('r'), default=None)
 
     args = parser.parse_args()
     run_tests(args.restrict_to_path, args.restrict_to_program)
->>>>>>> 498ce525
-    
+        
     generate_report(os.path.join(BASE_DIR, "results/parsing.html"), keep_only_first_result_in_set = False)
     generate_report(os.path.join(BASE_DIR, "results/parsing_pruned.html"), keep_only_first_result_in_set = True)