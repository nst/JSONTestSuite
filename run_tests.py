--- conflicted
+++ resolved
@@ -356,20 +356,16 @@
            "url":"",
            "commands":["/usr/bin/java", "-jar", os.path.join(PARSERS_DIR, "test_java_jackson_2_8_4/TestJSONParsing.jar")]
        },
-<<<<<<< HEAD
    "Scala Dijon 0.3.0":
        {
            "url":"",
            "commands":["/usr/bin/java", "-jar", os.path.join(PARSERS_DIR, "test_scala_dijon_0.3.0/target/scala-2.13/TestJSONParsing.jar")]
        },
-=======
    "Java Mergebase Java2Json 2019.09.09":
        {
            "url":"https://github.com/mergebase/Java2Json",
            "commands":["/usr/bin/java", "-jar", os.path.join(PARSERS_DIR, "test_java_mergebase_json_2019_09_09/TestJSONParsing.jar")]
        },
-
->>>>>>> c3ed403a
    "Java nanojson 1.0":
        {
            "url":"",
